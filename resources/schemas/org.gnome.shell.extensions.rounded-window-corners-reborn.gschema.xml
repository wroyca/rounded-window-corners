--- conflicted
+++ resolved
@@ -10,14 +10,11 @@
       <default>0</default>
     </key>
 
-<<<<<<< HEAD
     <key name="whitelist" type="b">
       <summary>Use Blacklist as Whitelist instead</summary>
       <default>false</default>
     </key>
 
-=======
->>>>>>> e9746f3e
     <key name="blacklist" type="as">
       <default>[]</default>
       <summary>window here will not be rounded</summary>
@@ -43,14 +40,11 @@
       <default>0</default>
     </key>
 
-<<<<<<< HEAD
     <key name="border-color" type="(dddd)">
       <summary>Border color for rounded corners window</summary>
       <default>(0.5, 0.5, 0.5, 1.0)</default>
     </key>
 
-=======
->>>>>>> e9746f3e
     <key name="global-rounded-corner-settings" type="a{sv}">
       <summary>Global rounded corners settings for all windows</summary>
       <default>
