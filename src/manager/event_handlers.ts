/**
 * @file Contains the implementation of handlers for various events that need
 * to be processed by the extension. Those handlers are bound to event signals
 * in effect_manager.ts.
 */

import Clutter from 'gi://Clutter';
import GLib from 'gi://GLib';
import GObject from 'gi://GObject';
import St from 'gi://St';

import {ClipShadowEffect} from '../effect/clip_shadow_effect.js';
import {RoundedCornersEffect} from '../effect/rounded_corners_effect.js';
import {
    CLIP_SHADOW_EFFECT,
    ROUNDED_CORNERS_EFFECT,
} from '../utils/constants.js';
import {logDebug} from '../utils/log.js';
import {getPref} from '../utils/settings.js';
import {
    computeBounds,
    computeShadowActorOffset,
    computeWindowContentsOffset,
    getRoundedCornersCfg,
    getRoundedCornersEffect,
    shouldEnableEffect,
    unwrapActor,
    updateShadowActorStyle,
    windowScaleFactor,
} from './utils.js';

import type Meta from 'gi://Meta';
import type {RoundedWindowActor} from '../utils/types.js';

export function onAddEffect(actor: RoundedWindowActor) {
    logDebug(`Adding effect to ${actor?.metaWindow.title}`);

    const win = actor.metaWindow;

    if (!shouldEnableEffect(win)) {
        logDebug(`Skipping ${win.title}`);
        return;
    }

    unwrapActor(actor)?.add_effect_with_name(
        ROUNDED_CORNERS_EFFECT,
        new RoundedCornersEffect(),
    );

    const shadow = createShadow(actor);

    // Bind properties of the window to the shadow actor.
    for (const prop of [
        'pivot-point',
        'translation-x',
        'translation-y',
        'scale-x',
        'scale-y',
        'visible',
    ]) {
        actor.bind_property(
            prop,
            shadow,
            prop,
            GObject.BindingFlags.SYNC_CREATE,
        );
    }

    // Store shadow, app type, visible binding, so that we can access them later
    actor.rwcCustomData = {
        shadow,
        unminimizedTimeoutId: 0,
    };

    // Make sure the effect is applied correctly.
    refreshRoundedCorners(actor);
}

export function onRemoveEffect(actor: RoundedWindowActor): void {
    const name = ROUNDED_CORNERS_EFFECT;
    unwrapActor(actor)?.remove_effect_by_name(name);

    // Remove shadow actor
    const shadow = actor.rwcCustomData?.shadow;
    if (shadow) {
        global.windowGroup.remove_child(shadow);
        shadow.clear_effects();
        shadow.destroy();
    }

    // Remove all timeout handler
    const timeoutId = actor.rwcCustomData?.unminimizedTimeoutId;
    if (timeoutId) {
        GLib.source_remove(timeoutId);
    }
    delete actor.rwcCustomData;
}

export function onMinimize(actor: RoundedWindowActor): void {
    // Compatibility with "Compiz alike magic lamp effect".
    // When minimizing a window, disable the shadow to make the magic lamp effect
    // work.
    const magicLampEffect = actor.get_effect('minimize-magic-lamp-effect');
    const shadow = actor.rwcCustomData?.shadow;
    const roundedCornersEffect = getRoundedCornersEffect(actor);
    if (magicLampEffect && shadow && roundedCornersEffect) {
        logDebug('Minimizing with magic lamp effect');
        shadow.visible = false;
        roundedCornersEffect.enabled = false;
    }
}

export function onUnminimize(actor: RoundedWindowActor): void {
    // Compatibility with "Compiz alike magic lamp effect".
    // When unminimizing a window, wait until the effect is completed before
    // showing the shadow.
    const magicLampEffect = actor.get_effect('unminimize-magic-lamp-effect');
    const shadow = actor.rwcCustomData?.shadow;
    const roundedCornersEffect = getRoundedCornersEffect(actor);
    if (magicLampEffect && shadow && roundedCornersEffect) {
        shadow.visible = false;
        type Effect = Clutter.Effect & {timerId: Clutter.Timeline};
        const timer = (magicLampEffect as Effect).timerId;

        const id = timer.connect('new-frame', source => {
            // Wait until the effect is 98% completed
            if (source.get_progress() > 0.98) {
                logDebug('Unminimizing with magic lamp effect');
                shadow.visible = true;
                roundedCornersEffect.enabled = true;
                source.disconnect(id);
            }
        });

        return;
    }
}

export function onRestacked(): void {
    for (const actor of global.get_window_actors()) {
        const shadow = (actor as RoundedWindowActor).rwcCustomData?.shadow;

        if (!(actor.visible && shadow)) {
            continue;
        }

        global.windowGroup.set_child_below_sibling(shadow, actor);
    }
}

export const onSizeChanged = refreshRoundedCorners;

export const onFocusChanged = refreshShadow;

<<<<<<< HEAD
export function onSettingsChanged(key: SchemaKey): void {
    switch (key) {
        case 'skip-libadwaita-app':
        case 'skip-libhandy-app':
        case 'blacklist':
            refreshEffectState();
            break;
        case 'focused-shadow':
        case 'unfocused-shadow':
            refreshAllShadows();
            break;
        case 'whitelist':
        case 'global-rounded-corner-settings':
        case 'custom-rounded-corner-settings':
        case 'border-width':
        case 'tweak-kitty-terminal':
            refreshAllRoundedCorners();
            break;
        default:
    }
}
=======
export const onSettingsChanged = refreshAllRoundedCorners;
>>>>>>> 997f7437

/**
 * Create the shadow actor for a window.
 *
 * @param actor - The window actor to create the shadow actor for.
 */
function createShadow(actor: Meta.WindowActor): St.Bin {
    const shadow = new St.Bin({
        name: 'Shadow Actor',
        child: new St.Bin({
            xExpand: true,
            yExpand: true,
        }),
    });
    (shadow.firstChild as St.Bin).add_style_class_name('shadow');

    refreshShadow(actor);

    // We have to clip the shadow because of this issue:
    // https://gitlab.gnome.org/GNOME/gnome-shell/-/issues/4474
    shadow.add_effect_with_name(CLIP_SHADOW_EFFECT, new ClipShadowEffect());

    // Draw the shadow actor below the window actor.
    global.windowGroup.insert_child_below(shadow, actor);

    // Bind position and size between window and shadow
    for (let i = 0; i < 4; i++) {
        const constraint = new Clutter.BindConstraint({
            source: actor,
            coordinate: i,
            offset: 0,
        });
        shadow.add_constraint(constraint);
    }

    return shadow;
}

/**
 * Refresh the shadow actor for a window.
 *
 * @param actor - The window actor to refresh the shadow for.
 */
function refreshShadow(actor: RoundedWindowActor) {
    const win = actor.metaWindow;
    const shadow = actor.rwcCustomData?.shadow;
    if (!shadow) {
        return;
    }

    const shadowSettings = win.appears_focused
        ? getPref('focused-shadow')
        : getPref('unfocused-shadow');

    const {borderRadius, padding} = getRoundedCornersCfg(win);

    updateShadowActorStyle(win, shadow, borderRadius, shadowSettings, padding);
}

/**
 * Refresh rounded corners state and settings for a window.
 *
 * @param actor - The window actor to refresh the rounded corners settings for.
 */
function refreshRoundedCorners(actor: RoundedWindowActor): void {
    const win = actor.metaWindow;

    const windowInfo = actor.rwcCustomData;
    const effect = getRoundedCornersEffect(actor);

    const hasEffect = effect && windowInfo;
    const shouldHaveEffect = shouldEnableEffect(win);

    if (!hasEffect) {
        // onAddEffect already skips windows that shouldn't have rounded corners.
        onAddEffect(actor);
        return;
    }

    if (!shouldHaveEffect) {
        onRemoveEffect(actor);
        return;
    }

    if (!effect.enabled) {
        effect.enabled = true;
    }

    // When window size is changed, update uniforms for corner rounding shader.
    const cfg = getRoundedCornersCfg(win);
    const windowContentOffset = computeWindowContentsOffset(win);
    effect.updateUniforms(
        windowScaleFactor(win),
        cfg,
        computeBounds(actor, windowContentOffset),
    );

    // Update BindConstraint for the shadow
    const shadow = windowInfo.shadow;
    const offsets = computeShadowActorOffset(actor, windowContentOffset);
    const constraints = shadow.get_constraints();
    constraints.forEach((constraint, i) => {
        if (constraint instanceof Clutter.BindConstraint) {
            constraint.offset = offsets[i];
        }
    });

    refreshShadow(actor);
}

/** Refresh rounded corners settings for all windows. */
function refreshAllRoundedCorners() {
    for (const actor of global.get_window_actors()) {
        refreshRoundedCorners(actor);
    }
}<|MERGE_RESOLUTION|>--- conflicted
+++ resolved
@@ -152,31 +152,7 @@
 
 export const onFocusChanged = refreshShadow;
 
-<<<<<<< HEAD
-export function onSettingsChanged(key: SchemaKey): void {
-    switch (key) {
-        case 'skip-libadwaita-app':
-        case 'skip-libhandy-app':
-        case 'blacklist':
-            refreshEffectState();
-            break;
-        case 'focused-shadow':
-        case 'unfocused-shadow':
-            refreshAllShadows();
-            break;
-        case 'whitelist':
-        case 'global-rounded-corner-settings':
-        case 'custom-rounded-corner-settings':
-        case 'border-width':
-        case 'tweak-kitty-terminal':
-            refreshAllRoundedCorners();
-            break;
-        default:
-    }
-}
-=======
 export const onSettingsChanged = refreshAllRoundedCorners;
->>>>>>> 997f7437
 
 /**
  * Create the shadow actor for a window.
